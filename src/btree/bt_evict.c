/*-
 * Copyright (c) 2008-2014 WiredTiger, Inc.
 *	All rights reserved.
 *
 * See the file LICENSE for redistribution information.
 */

#include "wt_internal.h"

static int __evict_clear_walks(WT_SESSION_IMPL *);
static void __evict_init_candidate(
    WT_SESSION_IMPL *, WT_EVICT_ENTRY *, WT_PAGE *);
static int  __evict_lru(WT_SESSION_IMPL *, uint32_t);
static int  __evict_lru_cmp(const void *, const void *);
static int  __evict_walk(WT_SESSION_IMPL *, uint32_t *, uint32_t);
static int  __evict_walk_file(WT_SESSION_IMPL *, u_int *, uint32_t);
static int  __evict_worker(WT_SESSION_IMPL *);

/*
 * __evict_read_gen --
 *	Get the adjusted read generation for an eviction entry.
 */
static inline uint64_t
__evict_read_gen(const WT_EVICT_ENTRY *entry)
{
	WT_PAGE *page;
	uint64_t read_gen;

	page = entry->page;

	/* Never prioritize empty slots. */
	if (page == NULL)
		return (UINT64_MAX);

	read_gen = page->read_gen + entry->btree->evict_priority;

	/*
	 * Skew the read generation for internal pages, we prefer to evict leaf
	 * pages.
	 */
	if (page->type == WT_PAGE_ROW_INT || page->type == WT_PAGE_COL_INT)
		read_gen += WT_EVICT_INT_SKEW;

	return (read_gen);
}

/*
 * __evict_lru_cmp --
 *	Qsort function: sort the eviction array.
 */
static int
__evict_lru_cmp(const void *a, const void *b)
{
	uint64_t a_lru, b_lru;

	a_lru = __evict_read_gen(a);
	b_lru = __evict_read_gen(b);

	return ((a_lru < b_lru) ? -1 : (a_lru == b_lru) ? 0 : 1);
}

/*
 * __evict_list_clear --
 *	Clear an entry in the LRU eviction list.
 */
static inline void
__evict_list_clear(WT_SESSION_IMPL *session, WT_EVICT_ENTRY *e)
{
	if (e->page != NULL) {
		WT_ASSERT(session, F_ISSET_ATOMIC(e->page, WT_PAGE_EVICT_LRU));
		F_CLR_ATOMIC(e->page, WT_PAGE_EVICT_LRU);
	}
	e->page = NULL;
	e->btree = WT_DEBUG_POINT;
}

/*
 * __wt_evict_list_clear_page --
 *	Make sure a page is not in the LRU eviction list.  This called from the
 *	page eviction code to make sure there is no attempt to evict a child
 *	page multiple times.
 */
void
__wt_evict_list_clear_page(WT_SESSION_IMPL *session, WT_PAGE *page)
{
	WT_CACHE *cache;
	WT_EVICT_ENTRY *evict;
	uint32_t i, elem;

<<<<<<< HEAD
#ifdef HAVE_DIAGNOSTIC
	if (!WT_PAGE_IS_ROOT(page)) {
		WT_REF *ref = __wt_page_ref(session, page);
		WT_ASSERT(session,
		    ref->page != page ||
		    ref->state == WT_REF_EVICT_WALK ||
		    ref->state == WT_REF_LOCKED);
	}
#endif
=======
	WT_ASSERT(session, WT_PAGE_IS_ROOT(page) ||
	    page->ref->page != page ||
	    page->ref->state == WT_REF_LOCKED);
>>>>>>> e1dd7c6b

	/* Fast path: if the page isn't on the queue, don't bother searching. */
	if (!F_ISSET_ATOMIC(page, WT_PAGE_EVICT_LRU))
		return;

	cache = S2C(session)->cache;
	__wt_spin_lock(session, &cache->evict_lock);

	elem = cache->evict_max;
	for (i = 0, evict = cache->evict; i < elem; i++, evict++)
		if (evict->page == page) {
			__evict_list_clear(session, evict);
			break;
		}

	WT_ASSERT(session, !F_ISSET_ATOMIC(page, WT_PAGE_EVICT_LRU));

	__wt_spin_unlock(session, &cache->evict_lock);
}

/*
 * __wt_evict_server_wake --
 *	Wake the eviction server thread.
 */
int
__wt_evict_server_wake(WT_SESSION_IMPL *session)
{
	WT_CACHE *cache;
	WT_CONNECTION_IMPL *conn;

	conn = S2C(session);
	cache = conn->cache;

	if (WT_VERBOSE_ISSET(session, evictserver)) {
		uint64_t bytes_inuse, bytes_max;

		bytes_inuse = __wt_cache_bytes_inuse(cache);
		bytes_max = conn->cache_size;
		WT_RET(__wt_verbose(session,
		    "waking, bytes inuse %s max (%" PRIu64
		    "MB %s %" PRIu64 "MB)",
		    bytes_inuse <= bytes_max ? "<=" : ">",
		    bytes_inuse / WT_MEGABYTE,
		    bytes_inuse <= bytes_max ? "<=" : ">",
		    bytes_max / WT_MEGABYTE));
	}

	return (__wt_cond_signal(session, cache->evict_cond));
}

/*
 * __wt_cache_evict_server --
 *	Thread to evict pages from the cache.
 */
void *
__wt_cache_evict_server(void *arg)
{
	WT_CACHE *cache;
	WT_CONNECTION_IMPL *conn;
	WT_DECL_RET;
	WT_SESSION_IMPL *session;

	session = arg;
	conn = S2C(session);
	cache = conn->cache;

	while (F_ISSET(conn, WT_CONN_EVICTION_RUN)) {
		/* Evict pages from the cache as needed. */
		WT_ERR(__evict_worker(session));

		if (!F_ISSET(conn, WT_CONN_EVICTION_RUN))
			break;

		F_CLR(cache, WT_EVICT_ACTIVE);
		WT_VERBOSE_ERR(session, evictserver, "sleeping");
		/* Don't rely on signals: check periodically. */
		WT_ERR_TIMEDOUT_OK(
		    __wt_cond_wait(session, cache->evict_cond, 100000));
		WT_VERBOSE_ERR(session, evictserver, "waking");
	}

	WT_VERBOSE_ERR(session, evictserver, "exiting");

	if (ret == 0) {
		if (cache->pages_inmem != cache->pages_evict)
			__wt_errx(session,
			    "cache server: exiting with %" PRIu64 " pages in "
			    "memory and %" PRIu64 " pages evicted",
			    cache->pages_inmem, cache->pages_evict);
		if (cache->bytes_inmem != cache->bytes_evict)
			__wt_errx(session,
			    "cache server: exiting with %" PRIu64 " bytes in "
			    "memory and %" PRIu64 " bytes evicted",
			    cache->bytes_inmem, cache->bytes_evict);
		if (cache->bytes_dirty != 0 || cache->pages_dirty != 0)
			__wt_errx(session,
			    "cache server: exiting with %" PRIu64
			    " bytes dirty and %" PRIu64 " pages dirty",
			    cache->bytes_dirty, cache->pages_dirty);
	} else
err:		WT_PANIC_ERR(session, ret, "eviction server error");

	/* Close the eviction session. */
	(void)session->iface.close(&session->iface, NULL);

	return (NULL);
}

/*
 * __evict_worker --
 *	Evict pages from memory.
 */
static int
__evict_worker(WT_SESSION_IMPL *session)
{
	WT_CACHE *cache;
	WT_CONNECTION_IMPL *conn;
	int loop;
	uint64_t bytes_inuse, bytes_max, dirty_inuse;
	uint32_t flags;

	conn = S2C(session);
	cache = conn->cache;

	/* Evict pages from the cache. */
	for (loop = 0;; loop++) {
		/*
		 * If there is a request to clear eviction walks, do that now,
		 * before checking if the cache is full.
		 */
		if (F_ISSET(cache, WT_EVICT_CLEAR_WALKS)) {
			WT_RET(__evict_clear_walks(session));
			WT_RET(__wt_cond_signal(
			    session, cache->evict_waiter_cond));
		}

		/*
		 * Keep evicting until we hit the target cache usage and the
		 * target dirty percentage.
		 */
		bytes_inuse = __wt_cache_bytes_inuse(cache);
		dirty_inuse = cache->bytes_dirty;
		bytes_max = conn->cache_size;

		/* Check to see if the eviction server should run. */
		if (bytes_inuse > (cache->eviction_target * bytes_max) / 100)
			flags = (F_ISSET(cache, WT_EVICT_STUCK) || loop > 10) ?
			    WT_EVICT_PASS_AGGRESSIVE : WT_EVICT_PASS_ALL;
		else if (dirty_inuse >
		    (cache->eviction_dirty_target * bytes_max) / 100)
			/* Ignore clean pages unless the cache is too large */
			flags = WT_EVICT_PASS_DIRTY;
		else
			break;

		F_SET(cache, WT_EVICT_ACTIVE);
		WT_VERBOSE_RET(session, evictserver,
		    "Eviction pass with: Max: %" PRIu64
		    " In use: %" PRIu64 " Dirty: %" PRIu64,
		    bytes_max, bytes_inuse, dirty_inuse);

		/*
		 * When the cache is full, track whether pages are being
		 * evicted.  This will be cleared by the next thread to
		 * successfully evict a page.
		 */
		if (bytes_inuse > bytes_max)
			F_SET(cache, WT_EVICT_NO_PROGRESS);
		else
			F_CLR(cache, WT_EVICT_NO_PROGRESS);

		WT_RET(__evict_lru(session, flags));

		/*
		 * If we're making progress, keep going; if we're not making
		 * any progress at all, mark the cache "stuck" and go back to
		 * sleep, it's not something we can fix.
		 */
		if (F_ISSET(cache, WT_EVICT_NO_PROGRESS)) {
			if (F_ISSET(cache, WT_EVICT_STUCK))
				break;
			if (loop == 100) {
				F_SET(cache, WT_EVICT_STUCK);
				WT_STAT_FAST_CONN_INCR(
				    session, cache_eviction_slow);
				WT_VERBOSE_RET(session, evictserver,
				    "unable to reach eviction goal");
				break;
			}
		} else
			loop = 0;
	}
	return (0);
}

/*
 * __evict_clear_walks --
 *	Clear the eviction walk points for all files.
 */
static int
__evict_clear_walks(WT_SESSION_IMPL *session)
{
	WT_BTREE *btree;
	WT_CACHE *cache;
	WT_CONNECTION_IMPL *conn;
	WT_DATA_HANDLE *dhandle;
	WT_DECL_RET;
	WT_PAGE *page;

	conn = S2C(session);
	cache = conn->cache;
	cache->evict_file_next = NULL;

	/*
	 * Lock the dhandle list so sweeping cannot change the pointers out
	 * from under us.
	 *
	 * NOTE: we don't hold the schema lock, so we have to take care
	 * that the handles we see are open and valid.
	 */
	__wt_spin_lock(session, &conn->dhandle_lock);

	SLIST_FOREACH(dhandle, &conn->dhlh, l) {
		/* Ignore non-file handles, or handles that aren't open. */
		if (!WT_PREFIX_MATCH(dhandle->name, "file:") ||
		    !F_ISSET(dhandle, WT_DHANDLE_OPEN))
			continue;

		btree = dhandle->handle;
		session->dhandle = dhandle;
		if ((page = btree->evict_page) != NULL) {
			/*
			 * Clear evict_page first, in case releasing it forces
			 * eviction (we check that we never try to evict the
			 * current eviction walk point.
			 */
			btree->evict_page = NULL;
			WT_TRET(__wt_page_release(session, page));
		}
		session->dhandle = NULL;
	}

<<<<<<< HEAD
	/* Clear the current eviction point. */
	while (page != NULL && !WT_PAGE_IS_ROOT(page)) {
		ref = __wt_page_ref(session, page);
		page = page->parent;
		WT_ASSERT(session, page != btree->evict_page);
		if (ref->state == WT_REF_EVICT_WALK)
			ref->state = WT_REF_MEM;
=======
	__wt_spin_unlock(session, &conn->dhandle_lock);

	return (ret);
}

/*
 * __evict_tree_walk_clear --
 *	Clear the tree's current eviction point, acquiring the eviction lock.
 */
static int
__evict_tree_walk_clear(WT_SESSION_IMPL *session)
{
	WT_BTREE *btree;
	WT_CACHE *cache;
	WT_DECL_RET;

	btree = S2BT(session);
	cache = S2C(session)->cache;

	while (btree->evict_page != NULL) {
		F_SET(cache, WT_EVICT_CLEAR_WALKS);
		WT_RET(__wt_cond_wait(
		    session, cache->evict_waiter_cond, 100000));
>>>>>>> e1dd7c6b
	}

	return (ret);
}

/*
 * __wt_evict_page --
 *	Evict a given page.
 */
int
__wt_evict_page(WT_SESSION_IMPL *session, WT_PAGE **pagep)
{
	WT_DECL_RET;
	WT_TXN *txn;
	WT_TXN_ISOLATION saved_iso;

	/*
	 * We have to take care when evicting pages not to write a change that:
	 *  (a) is not yet committed; or
	 *  (b) is committed more recently than an in-progress checkpoint.
	 *
	 * We handle both of these cases by setting up the transaction context
	 * before evicting, using a special "eviction" isolation level, where
	 * only globally visible updates can be evicted.
	 */
	__wt_txn_update_oldest(session);
	txn = &session->txn;
	saved_iso = txn->isolation;
	txn->isolation = TXN_ISO_EVICTION;

	/*
	 * Sanity check: if a transaction is running, its updates should not
	 * be visible to eviction.
	 */
	WT_ASSERT(session, !F_ISSET(txn, TXN_RUNNING) ||
	    !__wt_txn_visible(session, txn->id));

	ret = __wt_rec_evict(session, pagep, 0);
	txn->isolation = saved_iso;
	return (ret);
}

/*
 * __wt_evict_file_exclusive_on --
 *	Get exclusive eviction access to a file and discard any of the file's
 *	blocks queued for eviction.
 */
int
__wt_evict_file_exclusive_on(WT_SESSION_IMPL *session)
{
	WT_BTREE *btree;
	WT_CACHE *cache;
	WT_EVICT_ENTRY *evict;
	u_int i, elem;

	btree = S2BT(session);
	cache = S2C(session)->cache;

	/*
	 * Hold the walk lock to set the "no eviction" flag: no new pages from
	 * the file will be queued for eviction after this point.
	 */
	__wt_spin_lock(session, &cache->evict_walk_lock);
	F_SET(btree, WT_BTREE_NO_EVICTION);
	__wt_spin_unlock(session, &cache->evict_walk_lock);

	/* Clear any existing LRU eviction walk for the file. */
	WT_RET(__evict_tree_walk_clear(session));

	/* Hold the evict lock to remove any queued pages from this file. */
	__wt_spin_lock(session, &cache->evict_lock);

	/*
	 * The eviction candidate list might reference pages from the file,
	 * clear it.
	 */
	elem = cache->evict_max;
	for (i = 0, evict = cache->evict; i < elem; i++, evict++)
		if (evict->btree == btree)
			__evict_list_clear(session, evict);
	__wt_spin_unlock(session, &cache->evict_lock);

	/*
	 * We have disabled further eviction: wait for concurrent LRU eviction
	 * activity to drain.
	 */
	while (btree->lru_count > 0)
		__wt_yield();

	return (0);
}

/*
 * __wt_evict_file_exclusive_off --
 *	Release exclusive eviction access to a file.
 */
void
__wt_evict_file_exclusive_off(WT_SESSION_IMPL *session)
{
	WT_BTREE *btree;

	btree = S2BT(session);

	WT_ASSERT(session, btree->evict_page == NULL);

	F_CLR(btree, WT_BTREE_NO_EVICTION);
}

/*
 * __wt_evict_file --
 *	Discard pages for a specific file.
 */
int
__wt_evict_file(WT_SESSION_IMPL *session, int syncop)
{
	WT_BTREE *btree;
	WT_DECL_RET;
	WT_PAGE *next_page, *page;

	btree = S2BT(session);

	/*
	 * We need exclusive access to the file -- disable ordinary eviction
	 * and drain any blocks already queued.
	 */
	WT_RET(__wt_evict_file_exclusive_on(session));

	/* Make sure the oldest transaction ID is up-to-date. */
	__wt_txn_update_oldest(session);

	/*
	 * We can't evict the page just returned to us, it marks our place in
	 * the tree.  So, always walk one page ahead of the page being evicted.
	 */
	next_page = NULL;
	WT_RET(__wt_tree_walk(
	    session, &next_page, WT_READ_CACHE | WT_READ_NO_GEN));
	while ((page = next_page) != NULL) {
		WT_ERR(__wt_tree_walk(
		    session, &next_page, WT_READ_CACHE | WT_READ_NO_GEN));

		switch (syncop) {
		case WT_SYNC_DISCARD:
			/*
			 * Eviction can fail when a page in the evicted page's
			 * subtree switches state.  For example, if we don't
			 * evict a page marked empty, because we expect it to
			 * be merged into its parent, it might no longer be
			 * empty after it's reconciled, in which case eviction
			 * of its parent would fail.  We can either walk the
			 * tree multiple times, until it's eventually empty,
			 * or immediately reconcile the page to get it to its
			 * final state before considering if it's an eviction
			 * target.
			 *
			 * We could limit this test to empty pages (only empty
			 * pages can switch state this way, split pages always
			 * merge into their parent, no matter what), but I see
			 * no reason to do that now.
			 */
			if (__wt_page_is_modified(page))
				WT_ERR(__wt_rec_write(
				    session, page, NULL, WT_SKIP_UPDATE_ERR));

			/*
			 * Evict the page.
			 * Do not attempt to evict pages expected to be merged
			 * into their parents, with the single exception that
			 * the root page can't be merged into anything, it must
			 * be written.
			 */
			if (WT_PAGE_IS_ROOT(page) || page->modify == NULL ||
			    !F_ISSET(page->modify,
			    WT_PM_REC_EMPTY | WT_PM_REC_SPLIT))
				WT_ERR(__wt_rec_evict(session, &page, 1));
			break;
		case WT_SYNC_DISCARD_NOWRITE:
			/*
			 * Discard the page, whether clean or dirty.
			 * Before we discard the root page, clear the reference
			 * from the btree handle.  This is necessary so future
			 * evictions don't see the handle's root page reference
			 * pointing to freed memory.
			 */
			if (WT_PAGE_IS_ROOT(page))
				btree->root_page = NULL;
			if (__wt_page_is_modified(page))
				__wt_cache_dirty_decr(session, page);
			__wt_page_out(session, &page);
			break;
		WT_ILLEGAL_VALUE_ERR(session);
		}
	}

	if (0) {
err:		/* On error, clear any left-over tree walk. */
		if (next_page != NULL)
			WT_TRET(__wt_page_release(session, next_page));
	}

	__wt_evict_file_exclusive_off(session);

	return (ret);
}

/*
 * __wt_sync_file --
 *	Flush pages for a specific file.
 */
int
__wt_sync_file(WT_SESSION_IMPL *session, int syncop)
{
	WT_BTREE *btree;
	WT_CACHE *cache;
	WT_DECL_RET;
	WT_PAGE *page;
	WT_TXN *txn;
	uint32_t flags;

	btree = S2BT(session);
	cache = S2C(session)->cache;
	page = NULL;
	txn = &session->txn;

	switch (syncop) {
	case WT_SYNC_CHECKPOINT:
	case WT_SYNC_WRITE_LEAVES:
		/*
		 * The first pass walks all cache leaf pages, waiting for
		 * concurrent activity in a page to be resolved, acquiring
		 * hazard pointers to prevent eviction.
		 */
		flags = WT_READ_CACHE | WT_READ_SKIP_INTL;
		if (syncop == WT_SYNC_WRITE_LEAVES)
			flags |= WT_READ_NO_WAIT;
		WT_ERR(__wt_tree_walk(session, &page, flags));
		while (page != NULL) {
			/* Write dirty pages if nobody beat us to it. */
			if (__wt_page_is_modified(page)) {
				if (txn->isolation == TXN_ISO_READ_COMMITTED)
					__wt_txn_refresh(
					    session, WT_TXN_NONE, 1);
				ret = __wt_rec_write(session, page, NULL, 0);
				if (txn->isolation == TXN_ISO_READ_COMMITTED)
					__wt_txn_release_snapshot(session);
				WT_ERR(ret);
			}

			WT_ERR(__wt_tree_walk(session, &page, flags));
		}

		if (syncop == WT_SYNC_WRITE_LEAVES)
			break;

		/*
		 * Pages cannot disappear from underneath internal pages when
		 * internal pages are being reconciled by checkpoint; also,
		 * pages in a checkpoint cannot be freed until the block lists
		 * for the checkpoint are stable.  Eviction is disabled in the
		 * subtree of any internal page being reconciled, including,
		 * eventually, the whole tree when the root page is written.
		 *
		 * Set the checkpointing flag, it is checked in __rec_review
		 * before any page is evicted.
		 *
		 * If any thread is already in the progress of evicting a page,
		 * it will have set the ref state to WT_REF_LOCKED, and the
		 * checkpoint will notice and wait for eviction to complete
		 * before proceeding.
		 */
		__wt_spin_lock(session, &cache->evict_lock);
		btree->checkpointing = 1;
		__wt_spin_unlock(session, &cache->evict_lock);

		/*
		 * The second pass walks all cache internal pages, waiting for
		 * concurrent activity to be resolved.
		 */
		flags = WT_READ_CACHE | WT_READ_NO_GEN | WT_READ_SKIP_LEAF;
		WT_ERR(__wt_tree_walk(session, &page, flags));
		while (page != NULL) {
			/* Write dirty pages. */
			if (__wt_page_is_modified(page))
				WT_ERR(__wt_rec_write(session, page, NULL, 0));
			WT_ERR(__wt_tree_walk(session, &page, flags));
		}
		break;
	WT_ILLEGAL_VALUE_ERR(session);
	}

err:	/* On error, clear any left-over tree walk. */
	if (page != NULL)
		WT_TRET(__wt_page_release(session, page));

	if (btree->checkpointing) {
		/*
		 * Clear the checkpoint flag and push the change; not required,
		 * but publishing the change means stalled eviction gets moving
		 * as soon as possible.
		 */
		btree->checkpointing = 0;
		WT_FULL_BARRIER();

		/*
		 * Wake the eviction server, in case application threads have
		 * stalled while the eviction server decided it couldn't make
		 * progress.  Without this, application threads will be stalled
		 * until the eviction server next wakes.
		 */
		WT_TRET(__wt_evict_server_wake(session));
	}

	return (ret);
}

/*
 * __evict_lru --
 *	Evict pages from the cache based on their read generation.
 */
static int
__evict_lru(WT_SESSION_IMPL *session, uint32_t flags)
{
	WT_CACHE *cache;
	WT_DECL_RET;
	WT_EVICT_ENTRY *evict;
	uint64_t cutoff;
	uint32_t candidates, entries, i;

	cache = S2C(session)->cache;

	/* Get some more pages to consider for eviction. */
	WT_RET(__evict_walk(session, &entries, flags));

	/* Sort the list into LRU order and restart. */
	__wt_spin_lock(session, &cache->evict_lock);

	qsort(cache->evict,
	    entries, sizeof(WT_EVICT_ENTRY), __evict_lru_cmp);

	while (entries > 0 && cache->evict[entries - 1].page == NULL)
		--entries;

	cache->evict_entries = entries;

	if (entries == 0) {
		/*
		 * If there are no entries, there cannot be any candidates.
		 * Make sure application threads don't read past the end of the
		 * candidate list, or they may race with the next walk.
		 */
		cache->evict_candidates = 0;
		cache->evict_current = NULL;
		__wt_spin_unlock(session, &cache->evict_lock);
		return (0);
	}

	WT_ASSERT(session, cache->evict[0].page != NULL);

	/* Find the bottom 25% of read generations. */
	cutoff = (3 * __evict_read_gen(&cache->evict[0]) +
	    __evict_read_gen(&cache->evict[entries - 1])) / 4;

	/*
	 * Don't take less than 10% or more than 50% of entries, regardless.
	 * That said, if there is only one entry, which is normal when
	 * populating an empty file, don't exclude it.
	 */
	for (candidates = 1 + entries / 10;
	    candidates < entries / 2;
	    candidates++)
		if (__evict_read_gen(&cache->evict[candidates]) > cutoff)
			break;
	cache->evict_candidates = candidates;

	/* If we have more than the minimum number of entries, clear them. */
	if (cache->evict_entries > WT_EVICT_WALK_BASE) {
		for (i = WT_EVICT_WALK_BASE, evict = cache->evict + i;
		    i < cache->evict_entries;
		    i++, evict++)
			__evict_list_clear(session, evict);
		cache->evict_entries = WT_EVICT_WALK_BASE;
	}

	cache->evict_current = cache->evict;
	__wt_spin_unlock(session, &cache->evict_lock);

	/*
	 * Signal any application threads waiting for the eviction queue to
	 * have candidates.
	 */
	WT_RET(__wt_cond_signal(session, cache->evict_waiter_cond));

	/*
	 * Reconcile and discard some pages: EBUSY is returned if a page fails
	 * eviction because it's unavailable, continue in that case.
	 */
	while ((ret = __wt_evict_lru_page(session, 0)) == 0 || ret == EBUSY)
		;
	return (ret == WT_NOTFOUND ? 0 : ret);
}

/*
 * __evict_walk --
 *	Fill in the array by walking the next set of pages.
 */
static int
__evict_walk(WT_SESSION_IMPL *session, u_int *entriesp, uint32_t flags)
{
	WT_BTREE *btree;
	WT_CACHE *cache;
	WT_CONNECTION_IMPL *conn;
	WT_DATA_HANDLE *dhandle;
	WT_DECL_RET;
	u_int max_entries, old_slot, retries, slot;

	conn = S2C(session);
	cache = S2C(session)->cache;
	retries = 0;

	/* Increment the shared read generation. */
	__wt_cache_read_gen_incr(session);

	/*
	 * Update the oldest ID: we use it to decide whether pages are
	 * candidates for eviction.  Without this, if all threads are blocked
	 * after a long-running transaction (such as a checkpoint) completes,
	 * we may never start evicting again.
	 */
	__wt_txn_update_oldest(session);

	/*
	 * Set the starting slot in the queue and the maximum pages added
	 * per walk.
	 */
	slot = cache->evict_entries;
	max_entries = slot + WT_EVICT_WALK_INCR;

	/*
	 * Lock the dhandle list so sweeping cannot change the pointers out
	 * from under us.
	 *
	 * NOTE: we don't hold the schema lock, so we have to take care
	 * that the handles we see are open and valid.
	 */
	__wt_spin_lock(session, &conn->dhandle_lock);

retry:	SLIST_FOREACH(dhandle, &conn->dhlh, l) {
		/* Ignore non-file handles, or handles that aren't open. */
		if (!WT_PREFIX_MATCH(dhandle->name, "file:") ||
		    !F_ISSET(dhandle, WT_DHANDLE_OPEN))
			continue;

		/*
		 * Each time we reenter this function, start at the next handle
		 * on the list.
		 */
		if (cache->evict_file_next != NULL &&
		    cache->evict_file_next != dhandle)
			continue;
		cache->evict_file_next = NULL;

		/*
		 * Skip files without a root page, marked as cache-resident and
		 * files potentially involved in a bulk-load.  The problem is
		 * eviction doesn't want to be walking the file as it converts
		 * to a bulk-loaded object, and empty trees aren't worth trying
		 * to evict, anyway.
		 */
		btree = dhandle->handle;
		if (btree->root_page == NULL ||
		    F_ISSET(btree, WT_BTREE_NO_EVICTION) ||
		    btree->bulk_load_ok)
			continue;

		/*
		 * Also skip files that are configured to stick in cache until
		 * we get aggressive.
		 */
		if (btree->evict_priority != 0 &&
		    !LF_ISSET(WT_EVICT_PASS_AGGRESSIVE))
			continue;

		/*
		 * If we are filling the queue, skip files that haven't been
		 * useful in the past.
		 */
		if (btree->evict_walk_period != 0 &&
		    cache->evict_entries >= WT_EVICT_WALK_BASE &&
		    btree->evict_walk_skips++ < btree->evict_walk_period)
			continue;
		btree->evict_walk_skips = 0;
		old_slot = slot;

		__wt_spin_lock(session, &cache->evict_walk_lock);

		/*
		 * Re-check the "no eviction" flag -- it is used to enforce
		 * exclusive access when a handle is being closed.
		 */
		if (!F_ISSET(btree, WT_BTREE_NO_EVICTION))
			WT_WITH_BTREE(session, btree,
			    ret = __evict_walk_file(session, &slot, flags));

		__wt_spin_unlock(session, &cache->evict_walk_lock);

		/*
		 * If we didn't find enough candidates in the file, skip it
		 * next time.
		 */
		if (slot >= old_slot + WT_EVICT_WALK_PER_FILE ||
		    slot >= max_entries)
			btree->evict_walk_period = 0;
		else
			btree->evict_walk_period = WT_MIN(
			    WT_MAX(1, 2 * btree->evict_walk_period), 1000);

		if (ret != 0 || slot >= max_entries)
			break;
	}

	/* Walk the list of files a few times if we don't find enough pages. */
	if (ret == 0 && slot < max_entries && ++retries < 10)
		goto retry;

	/* Remember the file we should visit first, next loop. */
	if (dhandle != NULL)
		dhandle = SLIST_NEXT(dhandle, l);
	cache->evict_file_next = dhandle;

	__wt_spin_unlock(session, &conn->dhandle_lock);

	*entriesp = slot;
	return (ret);
}

/*
 * __evict_init_candidate --
 *	Initialize a WT_EVICT_ENTRY structure with a given page.
 */
static void
__evict_init_candidate(
    WT_SESSION_IMPL *session, WT_EVICT_ENTRY *evict, WT_PAGE *page)
{
	WT_CACHE *cache;
	u_int slot;

	cache = S2C(session)->cache;
<<<<<<< HEAD
	WT_ASSERT(session,
	    __wt_page_ref(session, page)->state == WT_REF_EVICT_WALK);
=======
>>>>>>> e1dd7c6b

	/* Keep track of the maximum slot we are using. */
	slot = (u_int)(evict - cache->evict);
	if (slot >= cache->evict_max)
		cache->evict_max = slot + 1;

	if (evict->page != NULL)
		__evict_list_clear(session, evict);
	evict->page = page;
	evict->btree = S2BT(session);

	/* Mark the page on the list */
	F_SET_ATOMIC(page, WT_PAGE_EVICT_LRU);
}

/*
 * __evict_walk_file --
 *	Get a few page eviction candidates from a single underlying file.
 */
static int
__evict_walk_file(WT_SESSION_IMPL *session, u_int *slotp, uint32_t flags)
{
	WT_BTREE *btree;
	WT_CACHE *cache;
	WT_DECL_RET;
	WT_EVICT_ENTRY *end, *evict, *start;
	WT_PAGE *page;
	uint64_t pages_walked;
	int internal_pages, modified, restarts;

	btree = S2BT(session);
	cache = S2C(session)->cache;
	start = cache->evict + *slotp;
	end = WT_MIN(start + WT_EVICT_WALK_PER_FILE,
	    cache->evict + cache->evict_slots);

<<<<<<< HEAD
	WT_ASSERT(session, btree->evict_page == NULL ||
	    WT_PAGE_IS_ROOT(btree->evict_page) || __wt_page_ref(
	    session, btree->evict_page)->state == WT_REF_EVICT_WALK);
=======
	walk_flags = WT_READ_CACHE | WT_READ_NO_GEN;
	if (LF_ISSET(WT_EVICT_PASS_INTERNAL))
		walk_flags |= WT_READ_SKIP_LEAF;
>>>>>>> e1dd7c6b

	/*
	 * Get some more eviction candidate pages.
	 */
	for (evict = start, pages_walked = 0, internal_pages = restarts = 0;
	    evict < end && (ret == 0 || ret == WT_NOTFOUND);
	    ret = __wt_tree_walk(session, &btree->evict_page, WT_TREE_EVICT),
	    ++pages_walked) {
		if ((page = btree->evict_page) == NULL) {
			ret = 0;
			/*
			 * Take care with terminating this loop.
			 *
			 * Don't make an extra call to __wt_tree_walk: that
			 * will leave a page pinned, which may prevent any work
			 * from being done.
			 */
			if (++restarts == 2)
				break;
			continue;
		}

		/* Ignore root pages entirely. */
		if (WT_PAGE_IS_ROOT(page))
			continue;

		/*
		 * Use the EVICT_LRU flag to avoid putting pages onto the list
		 * multiple times.
		 */
		if (F_ISSET_ATOMIC(page, WT_PAGE_EVICT_LRU))
			continue;

		/* Limit internal pages to 50% unless we get aggressive. */
		if ((page->type == WT_PAGE_COL_INT ||
		    page->type == WT_PAGE_ROW_INT) &&
		    ++internal_pages > WT_EVICT_WALK_PER_FILE / 2 &&
		    !LF_ISSET(WT_EVICT_PASS_AGGRESSIVE))
			break;

		/*
		 * If this page has never been considered for eviction,
		 * set its read generation to a little bit in the
		 * future and move on, give readers a chance to start
		 * updating the read generation.
		 */
<<<<<<< HEAD
		if (page->read_gen == WT_READ_GEN_NOTSET) {
			page->read_gen = __wt_cache_read_gen_set(session);
=======
		if (page->read_gen == WT_READGEN_NOTSET) {
			page->read_gen =
			    __wt_cache_read_gen_set(session);
>>>>>>> e1dd7c6b
			continue;
		}

		/*
		 * If the file is being checkpointed, there's a period
		 * of time where we can't discard any page with a
		 * modification structure because it might race with
		 * the checkpointing thread.
		 *
		 * During this phase, there is little point trying to
		 * evict dirty pages: we might be lucky and find an
		 * internal page that has not yet been checkpointed,
		 * but much more likely is that we will waste effort
		 * considering dirty leaf pages that cannot be evicted
		 * because they have modifications more recent than the
		 * checkpoint.
		 */
		modified = __wt_page_is_modified(page);
		if (modified && btree->checkpointing)
			continue;

		/* Optionally ignore clean pages. */
		if (!modified && LF_ISSET(WT_EVICT_PASS_DIRTY))
			continue;

		/*
		 * If the page is clean but has modifications that appear too
		 * new to evict, skip it.
		 */
		if (!modified && page->modify != NULL &&
		    !LF_ISSET(WT_EVICT_PASS_AGGRESSIVE) &&
		    !__wt_txn_visible_all(session, page->modify->rec_max_txn))
			continue;

		/*
		 * If the oldest transaction hasn't changed since the
		 * last time this page was written, it's unlikely that
		 * we can make progress.  Similarly, if the most recent
		 * update on the page is not yet globally visible,
		 * eviction will fail.  These heuristics attempt to
		 * avoid repeated attempts to evict the same page.
		 *
		 * That said, if eviction is stuck, or the file is
		 * being checkpointed, try anyway: maybe a transaction
		 * that were running last time we wrote the page has
		 * since rolled back, or we can help get the checkpoint
		 * completed sooner.
		 */
		if (modified && !LF_ISSET(WT_EVICT_PASS_AGGRESSIVE) &&
		    (page->modify->disk_snap_min ==
		    S2C(session)->txn_global.oldest_id ||
		    !__wt_txn_visible_all(session,
		    page->modify->update_txn)))
			continue;

		WT_ASSERT(session, evict->page == NULL);
		__evict_init_candidate(session, evict, page);
		++evict;

		WT_VERBOSE_RET(session, evictserver,
		    "select: %p, size %" PRIu64, page, page->memory_footprint);
	}

	*slotp += (u_int)(evict - start);
	WT_STAT_FAST_CONN_INCRV(session, cache_eviction_walk, pages_walked);
	return (ret);
}

/*
 * __evict_get_page --
 *	Get a page for eviction.
 */
static int
__evict_get_page(
    WT_SESSION_IMPL *session, int is_app, WT_BTREE **btreep, WT_PAGE **pagep)
{
	WT_CACHE *cache;
	WT_EVICT_ENTRY *evict;
	WT_REF *ref;
	uint32_t candidates;
	WT_DECL_SPINLOCK_ID(id);			/* Must appear last */

	cache = S2C(session)->cache;
	*btreep = NULL;
	*pagep = NULL;

	/*
	 * A pathological case: if we're the oldest transaction in the system
	 * and the eviction server is stuck trying to find space, abort the
	 * transaction to give up all hazard pointers before trying again.
	 */
	if (is_app && F_ISSET(cache, WT_EVICT_STUCK) &&
	    __wt_txn_am_oldest(session)) {
		F_CLR(cache, WT_EVICT_STUCK);
		WT_STAT_FAST_CONN_INCR(session, txn_fail_cache);
		return (WT_DEADLOCK);
	}

	/*
	 * Avoid the LRU lock if no pages are available.  If there are pages
	 * available, spin until we get the lock.  If this function returns
	 * without getting a page to evict, application threads assume there
	 * are no more pages available and will attempt to wake the eviction
	 * server.
	 */
	for (;;) {
		if (cache->evict_current == NULL)
			return (WT_NOTFOUND);
		if (__wt_spin_trylock(session, &cache->evict_lock, &id) == 0)
			break;
		__wt_yield();
	}

	/*
	 * The eviction server only tries to evict half of the pages before
	 * looking for more.
	 */
	candidates = cache->evict_candidates;
	if (!is_app && candidates > 1)
		candidates /= 2;

	/* Get the next page queued for eviction. */
	while ((evict = cache->evict_current) != NULL &&
	    evict < cache->evict + candidates &&
	    evict->page != NULL) {
		WT_ASSERT(session, evict->btree != NULL);

		/* Move to the next item. */
		++cache->evict_current;

		/*
		 * Lock the page while holding the eviction mutex to prevent
		 * multiple attempts to evict it.  For pages that are already
		 * being evicted, this operation will fail and we will move on.
		 */
		ref = __wt_page_ref(session, evict->page);
		WT_ASSERT(session, evict->page == ref->page);

		if (!WT_ATOMIC_CAS(ref->state, WT_REF_MEM, WT_REF_LOCKED)) {
			__evict_list_clear(session, evict);
			continue;
		}

		/*
		 * Increment the LRU count in the btree handle to prevent it
		 * from being closed under us.
		 */
		(void)WT_ATOMIC_ADD(evict->btree->lru_count, 1);

		*btreep = evict->btree;
		*pagep = evict->page;

		/*
		 * Remove the entry so we never try to reconcile the same page
		 * on reconciliation error.
		 */
		__evict_list_clear(session, evict);
		break;
	}

	/* Clear the current pointer if there are no more candidates. */
	if (evict >= cache->evict + cache->evict_candidates)
		cache->evict_current = NULL;
	__wt_spin_unlock(session, &cache->evict_lock);

	return ((*pagep == NULL) ? WT_NOTFOUND : 0);
}

/*
 * __wt_evict_lru_page --
 *	Called by both eviction and application threads to evict a page.
 */
int
__wt_evict_lru_page(WT_SESSION_IMPL *session, int is_app)
{
	WT_BTREE *btree;
	WT_CACHE *cache;
	WT_DECL_RET;
	WT_PAGE *page;

	WT_RET(__evict_get_page(session, is_app, &btree, &page));
	WT_ASSERT(session,
	    __wt_page_ref(session, page)->state == WT_REF_LOCKED);

	/*
	 * In case something goes wrong, don't pick the same set of pages every
	 * time.
	 *
	 * We used to bump the page's read generation only if eviction failed,
	 * but that isn't safe: at that point, eviction has already unlocked
	 * the page and some other thread may have evicted it by the time we
	 * look at it.
	 */
	page->read_gen = __wt_cache_read_gen_set(session);

	WT_WITH_BTREE(session, btree, ret = __wt_evict_page(session, &page));

	(void)WT_ATOMIC_SUB(btree->lru_count, 1);

	cache = S2C(session)->cache;
	if (ret == 0 && F_ISSET(cache, WT_EVICT_NO_PROGRESS | WT_EVICT_STUCK))
		F_CLR(cache, WT_EVICT_NO_PROGRESS | WT_EVICT_STUCK);

	return (ret);
}

#ifdef HAVE_DIAGNOSTIC
/*
 * __wt_cache_dump --
 *	Dump debugging information to stdout about the size of the files in the
 *	cache.
 *
 *	NOTE: this function is not called anywhere, it is intended to be called
 *	from a debugger.
 */
void
__wt_cache_dump(WT_SESSION_IMPL *session)
{
	WT_BTREE *btree;
	WT_CONNECTION_IMPL *conn;
	WT_DATA_HANDLE *dhandle;
	WT_PAGE *page;
	uint64_t file_intl_pages, file_leaf_pages;
	uint64_t file_bytes, file_dirty, total_bytes;

	conn = S2C(session);
	total_bytes = 0;

	SLIST_FOREACH(dhandle, &conn->dhlh, l) {
		if (!WT_PREFIX_MATCH(dhandle->name, "file:") ||
		    !F_ISSET(dhandle, WT_DHANDLE_OPEN))
			continue;

		btree = dhandle->handle;
		if (btree->root_page == NULL ||
		    F_ISSET(btree, WT_BTREE_NO_EVICTION) ||
		    btree->bulk_load_ok)
			continue;

		file_bytes = file_dirty = file_intl_pages = file_leaf_pages = 0;
		page = NULL;
		session->dhandle = dhandle;
		while (__wt_tree_walk(
		    session, &page, WT_READ_CACHE | WT_READ_NO_WAIT) == 0 &&
		    page != NULL) {
			if (page->type == WT_PAGE_COL_INT ||
			    page->type == WT_PAGE_ROW_INT)
				++file_intl_pages;
			else
				++file_leaf_pages;
			file_bytes += page->memory_footprint;
			if (__wt_page_is_modified(page))
				file_dirty += page->memory_footprint;
		}
		session->dhandle = NULL;

		printf("cache dump: %s [%s]:"
		    " %" PRIu64 " intl pages, %" PRIu64 " leaf pages,"
		    " %" PRIu64 "MB, %" PRIu64 "MB dirty\n",
		    dhandle->name, dhandle->checkpoint,
		    file_intl_pages, file_leaf_pages,
		    file_bytes >> 20, file_dirty >> 20);

		total_bytes += file_bytes;
	}
	printf("cache dump: total found = %" PRIu64 "MB"
	    " vs tracked inuse %" PRIu64 "MB\n",
	    total_bytes >> 20, __wt_cache_bytes_inuse(conn->cache) >> 20);
	fflush(stdout);
}
#endif<|MERGE_RESOLUTION|>--- conflicted
+++ resolved
@@ -87,21 +87,13 @@
 	WT_EVICT_ENTRY *evict;
 	uint32_t i, elem;
 
-<<<<<<< HEAD
 #ifdef HAVE_DIAGNOSTIC
 	if (!WT_PAGE_IS_ROOT(page)) {
 		WT_REF *ref = __wt_page_ref(session, page);
 		WT_ASSERT(session,
-		    ref->page != page ||
-		    ref->state == WT_REF_EVICT_WALK ||
-		    ref->state == WT_REF_LOCKED);
+		    ref->page != page || ref->state == WT_REF_LOCKED);
 	}
 #endif
-=======
-	WT_ASSERT(session, WT_PAGE_IS_ROOT(page) ||
-	    page->ref->page != page ||
-	    page->ref->state == WT_REF_LOCKED);
->>>>>>> e1dd7c6b
 
 	/* Fast path: if the page isn't on the queue, don't bother searching. */
 	if (!F_ISSET_ATOMIC(page, WT_PAGE_EVICT_LRU))
@@ -344,15 +336,6 @@
 		session->dhandle = NULL;
 	}
 
-<<<<<<< HEAD
-	/* Clear the current eviction point. */
-	while (page != NULL && !WT_PAGE_IS_ROOT(page)) {
-		ref = __wt_page_ref(session, page);
-		page = page->parent;
-		WT_ASSERT(session, page != btree->evict_page);
-		if (ref->state == WT_REF_EVICT_WALK)
-			ref->state = WT_REF_MEM;
-=======
 	__wt_spin_unlock(session, &conn->dhandle_lock);
 
 	return (ret);
@@ -376,7 +359,6 @@
 		F_SET(cache, WT_EVICT_CLEAR_WALKS);
 		WT_RET(__wt_cond_wait(
 		    session, cache->evict_waiter_cond, 100000));
->>>>>>> e1dd7c6b
 	}
 
 	return (ret);
@@ -924,11 +906,6 @@
 	u_int slot;
 
 	cache = S2C(session)->cache;
-<<<<<<< HEAD
-	WT_ASSERT(session,
-	    __wt_page_ref(session, page)->state == WT_REF_EVICT_WALK);
-=======
->>>>>>> e1dd7c6b
 
 	/* Keep track of the maximum slot we are using. */
 	slot = (u_int)(evict - cache->evict);
@@ -957,6 +934,7 @@
 	WT_EVICT_ENTRY *end, *evict, *start;
 	WT_PAGE *page;
 	uint64_t pages_walked;
+	uint32_t walk_flags;
 	int internal_pages, modified, restarts;
 
 	btree = S2BT(session);
@@ -965,22 +943,14 @@
 	end = WT_MIN(start + WT_EVICT_WALK_PER_FILE,
 	    cache->evict + cache->evict_slots);
 
-<<<<<<< HEAD
-	WT_ASSERT(session, btree->evict_page == NULL ||
-	    WT_PAGE_IS_ROOT(btree->evict_page) || __wt_page_ref(
-	    session, btree->evict_page)->state == WT_REF_EVICT_WALK);
-=======
 	walk_flags = WT_READ_CACHE | WT_READ_NO_GEN;
-	if (LF_ISSET(WT_EVICT_PASS_INTERNAL))
-		walk_flags |= WT_READ_SKIP_LEAF;
->>>>>>> e1dd7c6b
 
 	/*
 	 * Get some more eviction candidate pages.
 	 */
 	for (evict = start, pages_walked = 0, internal_pages = restarts = 0;
 	    evict < end && (ret == 0 || ret == WT_NOTFOUND);
-	    ret = __wt_tree_walk(session, &btree->evict_page, WT_TREE_EVICT),
+	    ret = __wt_tree_walk(session, &btree->evict_page, walk_flags),
 	    ++pages_walked) {
 		if ((page = btree->evict_page) == NULL) {
 			ret = 0;
@@ -1020,14 +990,8 @@
 		 * future and move on, give readers a chance to start
 		 * updating the read generation.
 		 */
-<<<<<<< HEAD
-		if (page->read_gen == WT_READ_GEN_NOTSET) {
+		if (page->read_gen == WT_READGEN_NOTSET) {
 			page->read_gen = __wt_cache_read_gen_set(session);
-=======
-		if (page->read_gen == WT_READGEN_NOTSET) {
-			page->read_gen =
-			    __wt_cache_read_gen_set(session);
->>>>>>> e1dd7c6b
 			continue;
 		}
 
