--- conflicted
+++ resolved
@@ -592,19 +592,11 @@
 
 	if (!exists) {
 		WT_ERR(__wt_metadata_insert(session, name, tableconf));
-<<<<<<< HEAD
 
 		/* Attempt to open the table now to catch any errors. */
 		WT_ERR(__wt_schema_get_table(
 		    session, tablename, strlen(tablename), true, &table));
 
-=======
-
-		/* Attempt to open the table now to catch any errors. */
-		WT_ERR(__wt_schema_get_table(
-		    session, tablename, strlen(tablename), true, &table));
-
->>>>>>> 9cf8eb2f
 		if (ncolgroups == 0) {
 			cgsize = strlen("colgroup:") + strlen(tablename) + 1;
 			WT_ERR(__wt_calloc_def(session, cgsize, &cgname));
