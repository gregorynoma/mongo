/*-
 * Copyright (c) 2008-2013 WiredTiger, Inc.
 *	All rights reserved.
 *
 * See the file LICENSE for redistribution information.
 */

#include "wt_internal.h"

#ifdef __GNUC__
#if __GNUC__ > 4 || (__GNUC__ == 4 && __GNUC_MINOR__ > 1)
/*
 * !!!
 * GCC with -Wformat-nonliteral complains about calls to strftime in this file.
 * There's nothing wrong, this makes the warning go away.
 */
#pragma GCC diagnostic ignored "-Wformat-nonliteral"
#endif
#endif

/*
 * __wt_conn_stat_init --
 *	Initialize the per-connection statistics.
 */
void
__wt_conn_stat_init(WT_SESSION_IMPL *session, uint32_t flags)
{
	WT_UNUSED(flags);

	__wt_cache_stats_update(session);
}

/*
 * __statlog_config --
 *	Parse and setup the statistics server options.
 */
static int
__statlog_config(WT_SESSION_IMPL *session, const char **cfg, int *runp)
{
	WT_CONFIG objectconf;
	WT_CONFIG_ITEM cval, k, v;
	WT_CONNECTION_IMPL *conn;
	WT_DECL_RET;
	int cnt;

	conn = S2C(session);

	/*
	 * The statistics logging configuration requires a wait time -- if it's
	 * not set, we're not running at all.
	 */
	WT_RET(__wt_config_gets(session, cfg, "statistics_log.wait", &cval));
	if (cval.val == 0) {
		*runp = 0;
		return (0);
	}
	conn->stat_usecs = (long)cval.val * 1000000;

	/* Statistics logging implies statistics. */
	conn->statistics = *runp = 1;

	WT_RET(__wt_config_gets(session, cfg, "statistics_log.clear", &cval));
	conn->stat_clear = cval.val != 0;

	WT_RET(__wt_config_gets(session, cfg, "statistics_log.sources", &cval));
	WT_RET(__wt_config_subinit(session, &objectconf, &cval));
	for (cnt = 0; (ret = __wt_config_next(&objectconf, &k, &v)) == 0; ++cnt)
		;
	WT_RET_NOTFOUND_OK(ret);
	if (cnt != 0) {
		WT_RET(__wt_calloc_def(session, cnt + 1, &conn->stat_sources));
		WT_RET(__wt_config_subinit(session, &objectconf, &cval));
		for (cnt = 0;
		    (ret = __wt_config_next(&objectconf, &k, &v)) == 0; ++cnt) {
			/*
			 * XXX
			 * Only allow "file:" and "lsm:" for now: "file:" works
			 * because it's been converted to data handles, "lsm:"
			 * works because we can easily walk the list of open LSM
			 * objects, even though it hasn't been converted.
			 */
			if (!WT_PREFIX_MATCH(k.str, "file:") &&
			    !WT_PREFIX_MATCH(k.str, "lsm:"))
				WT_RET_MSG(session, EINVAL,
				    "statistics_log sources configuration only "
				    "supports objects of type \"file\" or "
				    "\"lsm\"");
			WT_RET(__wt_strndup(session,
			    k.str, k.len, &conn->stat_sources[cnt]));
		}
		WT_RET_NOTFOUND_OK(ret);
	}

	WT_RET(__wt_config_gets(session, cfg, "statistics_log.path", &cval));
	WT_RET(__wt_nfilename(session, cval.str, cval.len, &conn->stat_path));

	WT_RET(__wt_config_gets(
	    session, cfg, "statistics_log.timestamp", &cval));
	WT_RET(__wt_strndup(session, cval.str, cval.len, &conn->stat_format));

	return (0);
}

/*
 * __statlog_dump --
 *	Dump out handle/connection statistics.
 */
static int
__statlog_dump(WT_SESSION_IMPL *session, const char *name, int conn_stats)
{
	WT_CONNECTION_IMPL *conn;
	WT_CURSOR *cursor;
	WT_DECL_ITEM(tmp);
	WT_DECL_RET;
	WT_STATS *stats;
	u_int i;
	uint64_t max;
	const char *uri;
	const char *cfg[] = {
	    WT_CONFIG_BASE(session, session_open_cursor), NULL, NULL };

	conn = S2C(session);

	/* Build URI and configuration string. */
	if (conn_stats)
		uri = "statistics:";
	else {
		WT_RET(__wt_scr_alloc(session, 0, &tmp));
		WT_ERR(__wt_buf_fmt(session, tmp, "statistics:%s", name));
		uri = tmp->data;
	}
	cfg[1] = S2C(session)->stat_clear ?
	    "statistics_clear,statistics_fast" : "statistics_fast";

	/*
	 * Open the statistics cursor and dump the statistics.
	 *
	 * If we don't find an underlying object, silently ignore it, the object
	 * may exist only intermittently.
	 */
<<<<<<< HEAD
	if (ret == EBUSY || ret == ENOENT || ret == WT_NOTFOUND)
		return (0);
	WT_RET(ret);

	while ((ret = cursor->next(cursor)) == 0 &&
	    (ret = cursor->get_value(cursor, &desc, &pdesc, &value)) == 0)
		WT_ERR_TEST((fprintf(conn->stat_fp,
		    "%s %" PRIu64 " %s %s\n",
		    conn->stat_stamp, value, name, desc) < 0), __wt_errno());
	WT_ERR_NOTFOUND_OK(ret);

	/* Spinlock statistics. */
	WT_ERR(__wt_statlog_spinlock_dump(conn, name));

err:	WT_TRET(cursor->close(cursor));
=======
	switch (ret = __wt_curstat_open(session, uri, cfg, &cursor)) {
	case 0:
		max = conn_stats ?
		    sizeof(WT_CONNECTION_STATS) / sizeof(WT_STATS) :
		    sizeof(WT_DSRC_STATS) / sizeof(WT_STATS);
		for (i = 0,
		    stats = WT_CURSOR_STATS(cursor); i <  max; ++i, ++stats)
			WT_ERR_TEST((fprintf(conn->stat_fp,
			    "%s %" PRIu64 " %s %s\n",
			    conn->stat_stamp,
			    stats->v, name, stats->desc) < 0), __wt_errno());
		WT_ERR(cursor->close(cursor));
		break;
	case EBUSY:
	case ENOENT:
	case WT_NOTFOUND:
		ret = 0;
		break;
	default:
		break;
	}
>>>>>>> 1002e919

err:	__wt_scr_free(&tmp);
	return (ret);
}

/*
 * __statlog_apply --
 *	Review a single open handle and dump statistics on demand.
 */
static int
__statlog_apply(WT_SESSION_IMPL *session, const char *cfg[])
{
	WT_DATA_HANDLE *dhandle;
	char **p;

	WT_UNUSED(cfg);

	dhandle = session->dhandle;

	/* Check for a match on the set of sources. */
	for (p = S2C(session)->stat_sources; *p != NULL; ++p)
		if (WT_PREFIX_MATCH(dhandle->name, *p))
			return (__statlog_dump(session, dhandle->name, 0));
	return (0);
}

/*
 * __statlog_lsm_apply --
 *	Review the list open LSM trees, and dump statistics on demand.
 *
 * XXX
 * This code should be removed when LSM objects are converted to data handles.
 */
static int
__statlog_lsm_apply(WT_SESSION_IMPL *session)
{
#define	WT_LSM_TREE_LIST_SLOTS	100
	WT_LSM_TREE *lsm_tree, *list[WT_LSM_TREE_LIST_SLOTS];
	WT_DECL_RET;
	int cnt, locked;
	char **p;

	cnt = locked = 0;

	/*
	 * Walk the list of LSM trees, checking for a match on the set of
	 * sources.
	 *
	 * XXX
	 * We can't hold the schema lock for the traversal because the LSM
	 * statistics code acquires the tree lock, and the LSM cursor code
	 * acquires the tree lock and then acquires the schema lock, it's a
	 * classic deadlock.  This is temporary code so I'm not going to do
	 * anything fancy.
	 * It is OK to not keep holding the schema lock after populating
	 * the list of matching LSM trees, since the __wt_lsm_tree_get call
	 * will bump a reference count, so the tree won't go away.
	 */
	__wt_spin_lock(session, &S2C(session)->schema_lock);
	locked = 1;
	TAILQ_FOREACH(lsm_tree, &S2C(session)->lsmqh, q) {
		if (cnt == WT_LSM_TREE_LIST_SLOTS)
			break;
		for (p = S2C(session)->stat_sources; *p != NULL; ++p)
			if (WT_PREFIX_MATCH(lsm_tree->name, *p)) {
				WT_ERR(__wt_lsm_tree_get(
				    session, lsm_tree->name, 0, &list[cnt++]));
				break;
			}
	}
	__wt_spin_unlock(session, &S2C(session)->schema_lock);
	locked = 0;

	while (cnt > 0) {
		--cnt;
		WT_TRET(__statlog_dump(session, list[cnt]->name, 0));
		__wt_lsm_tree_release(session, list[cnt]);
	}

err:	if (locked)
		__wt_spin_lock(session, &S2C(session)->schema_lock);
	return (ret);
}

/*
 * __statlog_server --
 *	The statistics server thread.
 */
static void *
__statlog_server(void *arg)
{
	struct timespec ts;
	struct tm *tm, _tm;
	FILE *fp;
	WT_CONNECTION_IMPL *conn;
	WT_DECL_RET;
	WT_ITEM path, tmp;
	WT_SESSION_IMPL *session;

	session = arg;
	conn = S2C(session);

	WT_CLEAR(path);
	WT_CLEAR(tmp);
	fp = NULL;

	/*
	 * We need a temporary place to build a path and an entry prefix.
	 * The length of the path plus 128 should be more than enough.
	 *
	 * We also need a place to store the current path, because that's
	 * how we know when to close/re-open the file.
	 */
	WT_ERR(__wt_buf_init(session, &path,
	    strlen(conn->stat_path) + ENTRY_SIZE));
	WT_ERR(__wt_buf_init(session, &tmp,
	    strlen(conn->stat_path) + ENTRY_SIZE));

	while (F_ISSET(conn, WT_CONN_SERVER_RUN)) {
		/*
		 * If statistics are turned off, wait until it's time to output
		 * statistics and check again.
		 */
		if (conn->statistics == 0) {
			WT_ERR(__wt_cond_wait(
			    session, conn->stat_cond, conn->stat_usecs));
			continue;
		}

		/* Get the current local time of day. */
		WT_ERR(__wt_epoch(session, &ts));
		tm = localtime_r(&ts.tv_sec, &_tm);

		/* Create the logging path name for this time of day. */
		if (strftime(tmp.mem, tmp.memsize, conn->stat_path, tm) == 0)
			WT_ERR_MSG(
			    session, ENOMEM, "strftime path conversion");

		/* If the path has changed, close/open the new log file. */
		if (fp == NULL || strcmp(tmp.mem, path.mem) != 0) {
			if (fp != NULL) {
				(void)fclose(fp);
				fp = NULL;
			}

			(void)strcpy(path.mem, tmp.mem);
			WT_ERR_TEST(
			    (fp = fopen(path.mem, "a")) == NULL, __wt_errno());
		}

		/* Create the entry prefix for this time of day. */
		if (strftime(tmp.mem, tmp.memsize, conn->stat_format, tm) == 0)
			WT_ERR_MSG(
			    session, ENOMEM, "strftime timestamp conversion");

		/* Reference temporary values from the connection structure. */
		conn->stat_fp = fp;
		conn->stat_stamp = tmp.mem;

		/* Dump the connection statistics. */
		WT_ERR(__statlog_dump(session, conn->home, 1));

		/*
		 * Lock the schema and walk the list of open handles, dumping
		 * any that match the list of object sources.
		 */
		if (conn->stat_sources != NULL) {
			WT_WITH_SCHEMA_LOCK(session,
			    ret = __wt_conn_btree_apply(
			    session, 0, __statlog_apply, NULL));
			WT_ERR(ret);
		}

		/*
		 * Walk the list of open LSM trees, dumping any that match the
		 * the list of object sources.
		 *
		 * XXX
		 * This code should be removed when LSM objects are converted to
		 * data handles.
		 */
		if (conn->stat_sources != NULL)
			WT_ERR(__statlog_lsm_apply(session));

		/* Flush. */
		WT_ERR(fflush(fp) == 0 ? 0 : __wt_errno());

		/* Wait until the next event. */
		WT_ERR(
		    __wt_cond_wait(session, conn->stat_cond, conn->stat_usecs));
	}

	if (0) {
err:		__wt_err(session, ret, "statistics log server error");
	}
	if (fp != NULL)
		WT_TRET(fclose(fp) == 0 ? 0 : __wt_errno());
	__wt_buf_free(session, &path);
	__wt_buf_free(session, &tmp);
	return (NULL);
}

/*
 * __wt_statlog_create --
 *	Start the statistics server thread.
 */
int
__wt_statlog_create(WT_CONNECTION_IMPL *conn, const char *cfg[])
{
	WT_SESSION_IMPL *session;
	int run;

	session = conn->default_session;

	/* Handle configuration. */
	WT_RET(__statlog_config(session, cfg, &run));

	/* If not configured, we're done. */
	if (!run)
		return (0);

	/* The statistics log server gets its own session. */
	WT_RET(__wt_open_session(conn, 1, NULL, NULL, &conn->stat_session));
	conn->stat_session->name = "statlog-server";

	WT_RET(__wt_cond_alloc(
	    session, "statistics log server", 0, &conn->stat_cond));

	/*
	 * Start the thread.
	 *
	 * Statistics logging creates a thread per database, rather than using
	 * a single thread to do logging for all of the databases.   If we ever
	 * see lots of databases at a time, doing statistics logging, and we
	 * want to reduce the number of threads, there's no reason we have to
	 * have more than one thread, I just didn't feel like writing the code
	 * to figure out the scheduling.
	 */
	WT_RET(__wt_thread_create(
	    session, &conn->stat_tid, __statlog_server, conn->stat_session));
	conn->stat_tid_set = 1;

	return (0);
}

/*
 * __wt_statlog_destroy --
 *	Destroy the statistics server thread.
 */
int
__wt_statlog_destroy(WT_CONNECTION_IMPL *conn)
{
	WT_DECL_RET;
	WT_SESSION *wt_session;
	WT_SESSION_IMPL *session;
	char **p;

	session = conn->default_session;

	if (conn->stat_tid_set) {
		WT_TRET(__wt_cond_signal(session, conn->stat_cond));
		WT_TRET(__wt_thread_join(session, conn->stat_tid));
		conn->stat_tid_set = 0;
	}
	WT_TRET(__wt_cond_destroy(session, &conn->stat_cond));

	if ((p = conn->stat_sources) != NULL) {
		for (; *p != NULL; ++p)
			__wt_free(session, *p);
		__wt_free(session, conn->stat_sources);
	}
	__wt_free(session, conn->stat_path);
	__wt_free(session, conn->stat_format);

	/* Close the server thread's session, free its hazard array. */
	if (conn->stat_session != NULL) {
		wt_session = &conn->stat_session->iface;
		WT_TRET(wt_session->close(wt_session, NULL));
		__wt_free(session, conn->stat_session->hazard);
	}

	return (ret);
}<|MERGE_RESOLUTION|>--- conflicted
+++ resolved
@@ -138,23 +138,6 @@
 	 * If we don't find an underlying object, silently ignore it, the object
 	 * may exist only intermittently.
 	 */
-<<<<<<< HEAD
-	if (ret == EBUSY || ret == ENOENT || ret == WT_NOTFOUND)
-		return (0);
-	WT_RET(ret);
-
-	while ((ret = cursor->next(cursor)) == 0 &&
-	    (ret = cursor->get_value(cursor, &desc, &pdesc, &value)) == 0)
-		WT_ERR_TEST((fprintf(conn->stat_fp,
-		    "%s %" PRIu64 " %s %s\n",
-		    conn->stat_stamp, value, name, desc) < 0), __wt_errno());
-	WT_ERR_NOTFOUND_OK(ret);
-
-	/* Spinlock statistics. */
-	WT_ERR(__wt_statlog_spinlock_dump(conn, name));
-
-err:	WT_TRET(cursor->close(cursor));
-=======
 	switch (ret = __wt_curstat_open(session, uri, cfg, &cursor)) {
 	case 0:
 		max = conn_stats ?
@@ -176,7 +159,9 @@
 	default:
 		break;
 	}
->>>>>>> 1002e919
+
+	/* Spinlock statistics. */
+	WT_ERR(__wt_statlog_spinlock_dump(conn, name));
 
 err:	__wt_scr_free(&tmp);
 	return (ret);
